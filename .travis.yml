--- conflicted
+++ resolved
@@ -30,38 +30,10 @@
         - curl -o dart.zip "https://storage.googleapis.com/dart-archive/channels/stable/release/latest/sdk/dartsdk-linux-x64-release.zip"
         - unzip dart.zip
         - export PATH="$PATH:`pwd`/dart-sdk/bin"
-        - git clone https://github.com/sass/dart-sass.git ../dart-sass --depth 1
+        - git clone https://github.com/sass/dart-sass.git ../dart-sass --depth 1 --branch feature.use
         - (cd ../dart-sass; pub get)
       script: bundle exec sass-spec.rb --dart ../dart-sass
 
 before_install:
   - if ./tools/skipped-for-impl.sh; then exit 0; fi
-<<<<<<< HEAD
-  - rm Gemfile.lock
-
-  - if [ $IMPL == "libsass" ]; then
-      git clone https://github.com/sass/libsass.git $SASS_LIBSASS_PATH;
-      (cd $SASS_LIBSASS_PATH; git checkout $GITISH);
-      git clone https://github.com/sass/sassc.git $SASS_SASSC_PATH;
-      (cd $SASS_SASSC_PATH; git checkout $GITISH);
-      make -C $SASS_SASSC_PATH;
-    fi
-
-  - if [ $IMPL == "dart-sass" ]; then
-      curl -o dart.zip "https://storage.googleapis.com/dart-archive/channels/dev/release/latest/sdk/dartsdk-linux-x64-release.zip";
-      unzip dart.zip;
-      export PATH="$PATH:`pwd`/dart-sdk/bin";
-
-      git clone https://github.com/sass/dart-sass.git ../dart-sass --depth 1 --branch feature.use;
-      (cd ../dart-sass; pub get);
-    fi
-
-script:
-  - if [ $IMPL == "dart-sass" ]; then
-      bundle exec sass-spec.rb --dart ../dart-sass;
-    else
-      bundle exec sass-spec.rb --impl $IMPL -c $COMMAND;
-    fi
-=======
-  - rm Gemfile.lock
->>>>>>> fcd6bd6c
+  - rm Gemfile.lock