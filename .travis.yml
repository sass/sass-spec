language: ruby

# Only building master means that we don't run two builds for each pull request.
branches:
  only:
    - master
    # Feature branches beginning with "feature."
    - "/^feature\\..*/"

matrix:
  fast_finish: true
  include:
    - name: "Unit Tests"
      script: bundle exec rspec tests/
    - name: "LibSass"
      env:
        - IMPL=libsass
        - COMMAND="../sassc/bin/sassc"
        - SASS_LIBSASS_PATH=$TRAVIS_BUILD_DIR/../libsass
        - SASS_SASSC_PATH=$TRAVIS_BUILD_DIR/../sassc
        - SASS_SPEC_PATH=~$TRAVIS_BUILD_DIR/sass-spec
      before_script:
        - git clone https://github.com/sass/libsass.git $SASS_LIBSASS_PATH
        - (cd $SASS_LIBSASS_PATH; git checkout $GITISH)
        - git clone https://github.com/sass/sassc.git $SASS_SASSC_PATH
        - (cd $SASS_SASSC_PATH; git checkout $GITISH)
        - make -C $SASS_SASSC_PATH
      script: bundle exec sass-spec.rb --impl $IMPL -c $COMMAND;
    - name: "Dart Sass"
      env: IMPL=dart-sass
      before_script:
        - curl -o dart.zip "https://storage.googleapis.com/dart-archive/channels/stable/release/latest/sdk/dartsdk-linux-x64-release.zip"
        - unzip dart.zip
        - export PATH="$PATH:`pwd`/dart-sdk/bin"
<<<<<<< HEAD
        - git clone https://github.com/sass/dart-sass.git ../dart-sass --depth 1 --branch feature.nested-maps
=======
        - if [[ "$TRAVIS_BRANCH" == feature.* ]]; then
            branch="$TRAVIS_BRANCH";
          else
            branch=master;
          fi
        - git clone https://github.com/sass/dart-sass.git ../dart-sass --depth 1 --branch "$branch"
>>>>>>> fb01cf21
        - (cd ../dart-sass; pub get)
      script: bundle exec sass-spec.rb --dart ../dart-sass

before_install:
  - if ./tools/skipped-for-impl.sh; then exit 0; fi
  - rm Gemfile.lock<|MERGE_RESOLUTION|>--- conflicted
+++ resolved
@@ -32,16 +32,12 @@
         - curl -o dart.zip "https://storage.googleapis.com/dart-archive/channels/stable/release/latest/sdk/dartsdk-linux-x64-release.zip"
         - unzip dart.zip
         - export PATH="$PATH:`pwd`/dart-sdk/bin"
-<<<<<<< HEAD
-        - git clone https://github.com/sass/dart-sass.git ../dart-sass --depth 1 --branch feature.nested-maps
-=======
         - if [[ "$TRAVIS_BRANCH" == feature.* ]]; then
             branch="$TRAVIS_BRANCH";
           else
             branch=master;
           fi
         - git clone https://github.com/sass/dart-sass.git ../dart-sass --depth 1 --branch "$branch"
->>>>>>> fb01cf21
         - (cd ../dart-sass; pub get)
       script: bundle exec sass-spec.rb --dart ../dart-sass
 
