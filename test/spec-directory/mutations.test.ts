import path from 'path';
<<<<<<< HEAD
import {fromPath} from '../../lib/spec-directory';
=======
import {fromRoot} from '../../lib/spec-directory';
>>>>>>> 6866541d

// Tests for methods on SpecDirectory that mutate its contents
describe('SpecDirectory mutations', () => {
  describe('writeFile', () => {
    it('replaces the contents of a virtual file', async () => {
      const dir = await fromRoot(
        path.resolve(__dirname, './fixtures/basic.hrx')
      );
      await dir.writeFile('output.css', 'NEW OUTPUT');
      expect(await dir.readFile('output.css')).toEqual('NEW OUTPUT');
    });

    it('writes contents to a file that does not exist yet', async () => {
      const dir = await fromRoot(
        path.resolve(__dirname, './fixtures/basic.hrx')
      );
      await dir.writeFile('output-libsass.css', 'MORE OUTPUT');
      expect(await dir.readFile('output-libsass.css')).toEqual('MORE OUTPUT');
      expect(await dir.listFiles()).toContain('output-libsass.css');
    });

    it('errors when passed in a multi-level path', async () => {
      const dir = await fromRoot(
        path.resolve(__dirname, './fixtures/basic.hrx')
      );
      await expect(() =>
        dir.removeFile('subdir/more-utils.scss')
      ).rejects.toThrow();
    });
  });

  describe('deleteFile', () => {
    it('removes the contents of the virtual file', async () => {
      const dir = await fromRoot(
        path.resolve(__dirname, './fixtures/basic.hrx')
      );
      await dir.removeFile('output.css');
      expect(dir.hasFile('output.css')).toBeFalsy();
      expect(await dir.listFiles()).not.toContain('output.css');
    });

    it('no-ops when removing a file that does not exist', async () => {
      const dir = await fromRoot(
        path.resolve(__dirname, './fixtures/basic.hrx')
      );
      const files = await dir.listFiles();
      await dir.removeFile('does-not-exist');
      expect(await dir.listFiles()).toEqual(files);
    });

    it('errors when trying to remove a directory', async () => {
      const dir = await fromRoot(
        path.resolve(__dirname, './fixtures/basic.hrx')
      );
      await expect(() => dir.removeFile('subdir')).rejects.toThrow();
    });

    it('errors when trying to remove multi-level paths', async () => {
      const dir = await fromRoot(
        path.resolve(__dirname, './fixtures/basic.hrx')
      );
      await expect(() =>
        dir.removeFile('subdir/more-utils.scss')
      ).rejects.toThrow();
    });
  });
});<|MERGE_RESOLUTION|>--- conflicted
+++ resolved
@@ -1,9 +1,5 @@
 import path from 'path';
-<<<<<<< HEAD
-import {fromPath} from '../../lib/spec-directory';
-=======
 import {fromRoot} from '../../lib/spec-directory';
->>>>>>> 6866541d
 
 // Tests for methods on SpecDirectory that mutate its contents
 describe('SpecDirectory mutations', () => {
