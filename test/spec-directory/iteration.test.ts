import path from 'path';
<<<<<<< HEAD
import {fromPath, SpecDirectory} from '../../lib/spec-directory';
=======
import {fromRoot, SpecDirectory} from '../../lib/spec-directory';
>>>>>>> 6866541d

describe('SpecDirectory iteration', () => {
  describe('forEachTest', () => {
    let dir: SpecDirectory;
    beforeEach(async () => {
      dir = await fromRoot(path.resolve(__dirname, './fixtures/iterate'));
    });

    it('iterates through all test directories', async () => {
      const testCases: string[] = [];
      await dir.forEachTest(async subdir => {
        testCases.push(subdir.relPath());
      });
      expect(testCases).toContain('iterate/physical');
      expect(testCases).toContain('iterate/archive/scss');
      // counts directories with input.sass as valid
      expect(testCases).toContain('iterate/archive/indented');
      // does not iterate through directories without an input file
      expect(testCases).not.toContain('iterate/archive/no-input');
    });

    it('works when passed in a single path argument', async () => {
      const testCases: string[] = [];
      await dir.forEachTest(
        async subdir => {
          testCases.push(subdir.relPath());
        },
        ['iterate/archive']
      );
      expect(testCases).not.toContain('iterate/physical');
      expect(testCases).toContain('iterate/archive/scss');
      expect(testCases).toContain('iterate/archive/indented');
    });

    it('works when passed in multiple path arguments', async () => {
      const testCases: string[] = [];
      await dir.forEachTest(
        async subdir => {
          testCases.push(subdir.relPath());
        },
        ['iterate/physical', 'iterate/archive/scss']
      );
      expect(testCases).toContain('iterate/physical');
      expect(testCases).toContain('iterate/archive/scss');
      expect(testCases).not.toContain('iterate/archive/indented');
    });

    it('works when one path is under another', async () => {
      const testCases: string[] = [];
      await dir.forEachTest(
        async subdir => {
          testCases.push(subdir.relPath());
        },
        ['iterate/archive', 'iterate/archive/scss']
      );
      expect(testCases).not.toContain('iterate/physical');
      expect(testCases).toContain('iterate/archive/scss');
      expect(testCases).toContain('iterate/archive/indented');
    });

    it('throws when an unknown path is passed', async () => {
      const testCases: string[] = [];
      await expect(
        dir.forEachTest(
          async subdir => {
            testCases.push(subdir.relPath());
          },
          ['iterate/archive', 'iterate/unknown']
        )
      ).rejects.toThrow("Path iterate/unknown doesn't exist");
    });

    describe('supports a trailing slash', () => {
      describe('in fromRoot()', () => {
        it('for a physical directory', async () => {
          dir = await fromRoot(
            path.resolve(__dirname, './fixtures/iterate/physical/')
          );

          const testCases: string[] = [];
          await dir.forEachTest(async subdir => {
            testCases.push(subdir.relPath());
          });
          expect(testCases).toEqual(['physical']);
        });

        it('for an HRX archive', async () => {
          dir = await fromRoot(
            path.resolve(__dirname, './fixtures/iterate/archive/')
          );

          const testCases: string[] = [];
          await dir.forEachTest(async subdir => {
            testCases.push(subdir.relPath());
          });
          expect(testCases).toEqual(['archive/scss', 'archive/indented']);
        });
      });

      describe('in only parameter()', () => {
        it('for a physical directory', async () => {
          const testCases: string[] = [];
          await dir.forEachTest(
            async subdir => {
              testCases.push(subdir.relPath());
            },
            ['iterate/physical/']
          );
          expect(testCases).toEqual(['iterate/physical']);
        });

        it('for an HRX archive', async () => {
          const testCases: string[] = [];
          await dir.forEachTest(
            async subdir => {
              testCases.push(subdir.relPath());
            },
            ['iterate/archive/']
          );
          expect(testCases).toEqual([
            'iterate/archive/scss',
            'iterate/archive/indented',
          ]);
        });
      });
    });

    describe('supports a .hrx extension', () => {
      describe('in fromRoot()', () => {
        it('for a physical directory', async () => {
          dir = await fromRoot(
            path.resolve(__dirname, './fixtures/iterate/physical.hrx')
          );

          const testCases: string[] = [];
          await dir.forEachTest(async subdir => {
            testCases.push(subdir.relPath());
          });
          expect(testCases).toEqual(['physical']);
        });

        it('for an HRX archive', async () => {
          dir = await fromRoot(
            path.resolve(__dirname, './fixtures/iterate/archive.hrx')
          );

          const testCases: string[] = [];
          await dir.forEachTest(async subdir => {
            testCases.push(subdir.relPath());
          });
          expect(testCases).toEqual(['archive/scss', 'archive/indented']);
        });
      });

      describe('in only parameter()', () => {
        it('for a physical directory', async () => {
          const testCases: string[] = [];
          await dir.forEachTest(
            async subdir => {
              testCases.push(subdir.relPath());
            },
            ['iterate/physical.hrx']
          );
          expect(testCases).toEqual(['iterate/physical']);
        });

        it('for an HRX archive', async () => {
          const testCases: string[] = [];
          await dir.forEachTest(
            async subdir => {
              testCases.push(subdir.relPath());
            },
            ['iterate/archive.hrx']
          );
          expect(testCases).toEqual([
            'iterate/archive/scss',
            'iterate/archive/indented',
          ]);
        });
      });
    });
  });
});<|MERGE_RESOLUTION|>--- conflicted
+++ resolved
@@ -1,9 +1,5 @@
 import path from 'path';
-<<<<<<< HEAD
-import {fromPath, SpecDirectory} from '../../lib/spec-directory';
-=======
 import {fromRoot, SpecDirectory} from '../../lib/spec-directory';
->>>>>>> 6866541d
 
 describe('SpecDirectory iteration', () => {
   describe('forEachTest', () => {
