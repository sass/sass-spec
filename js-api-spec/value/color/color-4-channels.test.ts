--- conflicted
+++ resolved
@@ -149,10 +149,12 @@
           expect(colorWithAlpha(1).alpha).toBe(1);
           expect(colorWithAlpha(0.5).alpha).toBe(0.5);
         });
+
         it('returns 1 if not set', () => {
           const noAlphaColor = space.constructor(0, 0, 0);
           expect(noAlphaColor.alpha).toBe(1);
         });
+
         it('returns 0 if missing', () => {
           const noAlphaColor = space.constructor(0, 0, 0, null);
           expect(noAlphaColor.alpha).toBe(0);
@@ -161,64 +163,6 @@
 
       // TODO(sass#3654) Failing in dart-sass pending:
       // https://github.com/sass/sass/issues/3654
-<<<<<<< HEAD
-      describe('isChannelPowerless', () => {
-        function checkPowerless(
-          _color: SassColor,
-          powerless = [false, false, false]
-        ) {
-          it(`channels ${_color.channels.toArray()} is ${powerless}`, () => {
-            expect(_color.isChannelPowerless(space.channels[0])).toBe(
-              powerless[0]
-            );
-            expect(_color.isChannelPowerless(space.channels[1])).toBe(
-              powerless[1]
-            );
-            expect(_color.isChannelPowerless(space.channels[2])).toBe(
-              powerless[2]
-            );
-          });
-        }
-
-        const [ch1, ch2, ch3] = space.ranges;
-        if (space.hasPowerless) {
-          // test powerless channels
-          switch (space.name) {
-            case 'hwb':
-              // If the combined `whiteness` and `blackness` values (after
-              // normalization) are equal to `100%`, then the `hue` channel is
-              // powerless.
-              checkPowerless(space.constructor(ch1[0], 0, 100), [
-                true,
-                false,
-                false,
-              ]);
-              checkPowerless(space.constructor(ch1[0], 100, 0), [
-                true,
-                false,
-                false,
-              ]);
-              checkPowerless(space.constructor(ch1[0], 50, 50), [
-                true,
-                false,
-                false,
-              ]);
-              checkPowerless(space.constructor(ch1[1], 0, 100), [
-                true,
-                false,
-                false,
-              ]);
-              checkPowerless(space.constructor(ch1[1], 100, 0), [
-                true,
-                false,
-                false,
-              ]);
-              checkPowerless(space.constructor(ch1[1], 50, 50), [
-                true,
-                false,
-                false,
-              ]);
-=======
       skipForImpl('dart-sass', () => {
         describe('isChannelPowerless', () => {
           function checkPowerless(
@@ -275,7 +219,6 @@
                   false,
                   false,
                 ]);
->>>>>>> c66f99ac
 
                 checkPowerless(space.constructor(ch1[0], ch2[1], ch3[1]));
                 checkPowerless(space.constructor(ch1[0], ch2[0], ch3[0]));
