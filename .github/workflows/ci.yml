name: CI

defaults:
  run: {shell: bash}

env:
  # TODO(jathak): Update this to Node 18 once unit tests are fixed.
  NODE_VERSION: 14

on:
  push: {branches: [main, feature.*]}
  pull_request:

jobs:
  unit_tests:
    name: "Unit tests"
    runs-on: ubuntu-latest

    steps:
      - uses: actions/checkout@v3
      - uses: actions/setup-node@v3
        with: {node-version: "${{ env.NODE_VERSION }}"}
      - uses: dart-lang/setup-dart@v1
        with: {sdk: stable}
      - run: npm install
      - run: npm test

  static_analysis:
    name: "Static analysis"
    runs-on: ubuntu-latest

    steps:
      - uses: actions/checkout@v3
      - uses: actions/setup-node@v3
        with: {node-version: "${{ env.NODE_VERSION }}"}
      - run: npm install
      - run: npm run lint

  lint_spec:
    name: "Lint spec files"
    runs-on: ubuntu-latest

    steps:
      - uses: actions/checkout@v3
      - uses: actions/setup-node@v3
        with: {node-version: "${{ env.NODE_VERSION }}"}
      - run: npm install
      - run: npm run lint-spec

  dart_sass_language:
    name: "Language | Dart Sass | Dart ${{ matrix.dart_channel }}"
    runs-on: ubuntu-latest
    if: "github.event_name != 'pull_request' || !contains(github.event.pull_request.body, 'skip dart-sass')"

    strategy:
      matrix:
        dart_channel: [stable, dev]

    steps:
      - uses: actions/checkout@v3
      - uses: actions/setup-node@v3
        with: {node-version: "${{ env.NODE_VERSION }}"}
      - run: npm install
      - uses: dart-lang/setup-dart@v1
        with: {sdk: "${{ matrix.dart_channel }}"}
      - uses: bufbuild/buf-setup-action@v1.13.1
        with: {github_token: "${{ github.token }}"}

<<<<<<< HEAD
      - name: Dart Sass | Checkout
        uses: sass/clone-linked-repo@v1
        with: {repo: sass/dart-sass, path: dart-sass}
      - name: Dart Sass | dart pub get
        run: dart pub get
        working-directory: dart-sass
=======
      - name: Install dart-sass
        run: |
          GITHUB_REF=${PR_REF:-$CURRENT_REF}
          if [[ "$GITHUB_REF" == refs/heads/feature.* ]]; then branch="${GITHUB_REF:11}"; else branch=main; fi
          git clone https://github.com/sass/dart-sass.git ../dart-sass --depth 1 --branch "$branch"
          (
            cd ../dart-sass
            dart pub get
            dart run grinder protobuf
          )
        env:
          PR_REF: "${{ github.base_ref }}"
          CURRENT_REF: "${{ github.ref }}"
>>>>>>> 08eb143c

      - name: Run specs
        run: npm run sass-spec -- --dart dart-sass

  libsass:
    name: "Language | LibSass"
    runs-on: ubuntu-latest
    if: "github.event_name != 'pull_request' || !contains(github.event.pull_request.body, 'skip libsass')"

    steps:
      - uses: actions/checkout@v3
      - uses: actions/setup-node@v3
        with: {node-version: "${{ env.NODE_VERSION }}"}
      - run: npm install

      - name: Install SassC
        run: |
          export SASS_LIBSASS_PATH=$BUILD_DIR/../libsass
          export SASS_SASSC_PATH=$BUILD_DIR/../sassc
          git clone https://github.com/sass/libsass.git $SASS_LIBSASS_PATH
          (cd $SASS_LIBSASS_PATH; git checkout $GITISH)
          git clone https://github.com/sass/sassc.git $SASS_SASSC_PATH
          (cd $SASS_SASSC_PATH; git checkout $GITISH)
          make -C $SASS_SASSC_PATH
        env:
          BUILD_DIR: "${{ github.workspace }}"

      - name: Run specs
        run: npm run sass-spec -- --impl libsass -c ../sassc/bin/sassc

  # The versions should be kept up-to-date with the latest LTS Node releases.
  # They next need to be rotated October 2021. See
  # https://github.com/nodejs/Release.
  js_api_dart_sass:
    name: "JS API | Pure JS | Node ${{ matrix.node_version }} | ${{ matrix.os }}"
    runs-on: "${{ matrix.os }}"
    if: "github.event_name != 'pull_request' || !contains(github.event.pull_request.body, 'skip dart-sass')"

    strategy:
      fail-fast: false
      matrix:
        os: [ubuntu-latest, windows-latest, macos-latest]
        node_version: [18]
        # Only test LTS versions on Ubuntu
        include:
        - os: ubuntu-latest
          node_version: 14
        - os: ubuntu-latest
          node_version: 16

    steps:
      - uses: actions/checkout@v3
      - uses: actions/setup-node@v3
        with: {node-version: "${{ matrix.node_version }}"}
      - run: npm install
      - uses: dart-lang/setup-dart@v1
        with: {sdk: stable}
      - uses: bufbuild/buf-setup-action@v1.13.1
        with: {github_token: "${{ github.token }}"}

      - name: Dart Sass | Checkout
        uses: sass/clone-linked-repo@v1
        with: {repo: sass/dart-sass, path: dart-sass}
      - name: Dart Sass | Install
        run: |
<<<<<<< HEAD
          dart pub get
          dart pub run grinder pkg-npm-dev
          cd build/npm
          npm install
        working-directory: dart-sass
=======
          git clone https://github.com/sass/dart-sass.git ../dart-sass --depth 1
          (
            cd ../dart-sass
            dart pub get
            dart pub run grinder protobuf pkg-npm-dev
            cd build/npm
            npm install
          )
>>>>>>> 08eb143c

      - name: Check out Sass specification
        uses: sass/clone-linked-repo@v1
        with:
          repo: sass/sass
          path: language

      - name: Run specs
        run: npm run js-api-spec -- --sassPackage dart-sass/build/npm --sassSassRepo language

  js_api_dart_sass_browser:
    name: "JS API | Pure JS | Browser"
    runs-on: ubuntu-latest
    if: "github.event_name != 'pull_request' || !contains(github.event.pull_request.body, 'skip dart-sass')"

    steps:
      - uses: actions/checkout@v3
      - uses: browser-actions/setup-chrome@v1
      - run: npm install
      - uses: dart-lang/setup-dart@v1
        with: {sdk: stable}
      - uses: bufbuild/buf-setup-action@v1.13.1
        with: {github_token: "${{ github.token }}"}

      - name: Install Dart Sass
        run: |
          git clone https://github.com/sass/dart-sass.git ../dart-sass --depth 1
          (
            cd ../dart-sass
            dart pub get
            dart pub run grinder protobuf pkg-npm-dev
            cd build/npm
            npm install
          )

      - name: Check out Sass specification
        uses: sass/clone-linked-repo@v1
        with:
          repo: sass/sass
          path: language

      - name: Run specs
        run: npm run js-api-spec -- --sassPackage ../dart-sass/build/npm --sassSassRepo language --browser
        env:
          CHROME_EXECUTABLE: chrome

  # The versions should be kept up-to-date with the latest LTS Node releases.
  # They next need to be rotated October 2021. See
  # https://github.com/nodejs/Release.
  js_api_sass_embedded:
    name: "JS API | Embedded | Node ${{ matrix.node_version }} | ${{ matrix.os }}"
    runs-on: "${{ matrix.os }}"
    if: github.event_name != 'pull_request' || !contains(github.event.pull_request.body, 'skip sass-embedded')

    strategy:
      fail-fast: false
      matrix:
        os: [ubuntu-latest, windows-latest, macos-latest]
        node_version: [18]
        # Only test LTS versions on Ubuntu
        include:
        - os: ubuntu-latest
          node_version: 14
        - os: ubuntu-latest
          node_version: 16

    steps:
      - uses: actions/checkout@v3
      - uses: actions/setup-node@v3
        with: {node-version: "${{ matrix.node_version }}"}
      - run: npm install
      - uses: dart-lang/setup-dart@v1
        with: {sdk: stable}

      # Clone linked versions of Dart Sass Embedded and the Embedded Protocol so
      # that they match the current feature branch.
      - name: Dart Sass Embedded | Checkout
        uses: sass/clone-linked-repo@v1
        with: {repo: sass/dart-sass-embedded, path: dart-sass-embedded}
      - name: Embedded Protocol | Checkout
        uses: sass/clone-linked-repo@v1
        with: {repo: sass/embedded-protocol, path: embedded-protocol}

      - name: Node.js Embedded Host | Checkout
        uses: sass/clone-linked-repo@v1
        with: {repo: sass/embedded-host-node, path: embedded-host-node}
      - name: Node.js Embedded Host | Install
        run: |
          npm install
          npm run init -- \
            --compiler-path=../dart-sass-embedded \
            --protocol-path=../embedded-protocol
          npm run compile
        working-directory: embedded-host-node

      - name: Check out Sass specification
        uses: sass/clone-linked-repo@v1
        with:
          repo: sass/sass
          path: language

      - name: Run specs
        run: npm run js-api-spec -- --sassPackage embedded-host-node --sassSassRepo language<|MERGE_RESOLUTION|>--- conflicted
+++ resolved
@@ -66,28 +66,14 @@
       - uses: bufbuild/buf-setup-action@v1.13.1
         with: {github_token: "${{ github.token }}"}
 
-<<<<<<< HEAD
       - name: Dart Sass | Checkout
         uses: sass/clone-linked-repo@v1
         with: {repo: sass/dart-sass, path: dart-sass}
-      - name: Dart Sass | dart pub get
-        run: dart pub get
+      - name: Dart Sass | Install
+        run: |
+          dart pub get
+          dart run grinder protobuf
         working-directory: dart-sass
-=======
-      - name: Install dart-sass
-        run: |
-          GITHUB_REF=${PR_REF:-$CURRENT_REF}
-          if [[ "$GITHUB_REF" == refs/heads/feature.* ]]; then branch="${GITHUB_REF:11}"; else branch=main; fi
-          git clone https://github.com/sass/dart-sass.git ../dart-sass --depth 1 --branch "$branch"
-          (
-            cd ../dart-sass
-            dart pub get
-            dart run grinder protobuf
-          )
-        env:
-          PR_REF: "${{ github.base_ref }}"
-          CURRENT_REF: "${{ github.ref }}"
->>>>>>> 08eb143c
 
       - name: Run specs
         run: npm run sass-spec -- --dart dart-sass
@@ -153,13 +139,37 @@
         with: {repo: sass/dart-sass, path: dart-sass}
       - name: Dart Sass | Install
         run: |
-<<<<<<< HEAD
           dart pub get
-          dart pub run grinder pkg-npm-dev
+          dart pub run grinder protobuf pkg-npm-dev
           cd build/npm
           npm install
         working-directory: dart-sass
-=======
+
+      - name: Check out Sass specification
+        uses: sass/clone-linked-repo@v1
+        with:
+          repo: sass/sass
+          path: language
+
+      - name: Run specs
+        run: npm run js-api-spec -- --sassPackage dart-sass/build/npm --sassSassRepo language
+
+  js_api_dart_sass_browser:
+    name: "JS API | Pure JS | Browser"
+    runs-on: ubuntu-latest
+    if: "github.event_name != 'pull_request' || !contains(github.event.pull_request.body, 'skip dart-sass')"
+
+    steps:
+      - uses: actions/checkout@v3
+      - uses: browser-actions/setup-chrome@v1
+      - run: npm install
+      - uses: dart-lang/setup-dart@v1
+        with: {sdk: stable}
+      - uses: bufbuild/buf-setup-action@v1.13.1
+        with: {github_token: "${{ github.token }}"}
+
+      - name: Install Dart Sass
+        run: |
           git clone https://github.com/sass/dart-sass.git ../dart-sass --depth 1
           (
             cd ../dart-sass
@@ -168,41 +178,6 @@
             cd build/npm
             npm install
           )
->>>>>>> 08eb143c
-
-      - name: Check out Sass specification
-        uses: sass/clone-linked-repo@v1
-        with:
-          repo: sass/sass
-          path: language
-
-      - name: Run specs
-        run: npm run js-api-spec -- --sassPackage dart-sass/build/npm --sassSassRepo language
-
-  js_api_dart_sass_browser:
-    name: "JS API | Pure JS | Browser"
-    runs-on: ubuntu-latest
-    if: "github.event_name != 'pull_request' || !contains(github.event.pull_request.body, 'skip dart-sass')"
-
-    steps:
-      - uses: actions/checkout@v3
-      - uses: browser-actions/setup-chrome@v1
-      - run: npm install
-      - uses: dart-lang/setup-dart@v1
-        with: {sdk: stable}
-      - uses: bufbuild/buf-setup-action@v1.13.1
-        with: {github_token: "${{ github.token }}"}
-
-      - name: Install Dart Sass
-        run: |
-          git clone https://github.com/sass/dart-sass.git ../dart-sass --depth 1
-          (
-            cd ../dart-sass
-            dart pub get
-            dart pub run grinder protobuf pkg-npm-dev
-            cd build/npm
-            npm install
-          )
 
       - name: Check out Sass specification
         uses: sass/clone-linked-repo@v1
