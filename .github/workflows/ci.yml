name: CI

defaults:
  run: {shell: bash}

env:
  # TODO(jathak): Update this to Node 18 once unit tests are fixed.
  NODE_VERSION: 14

on:
  push: {branches: [main, feature.*]}
  pull_request:

jobs:
  unit_tests:
    name: "Unit tests"
    runs-on: ubuntu-latest

    steps:
      - uses: actions/checkout@v3
      - uses: actions/setup-node@v3
        with: {node-version: "${{ env.NODE_VERSION }}"}
      - uses: dart-lang/setup-dart@v1
        with: {sdk: stable}
      - run: npm install
      - run: npm test

  static_analysis:
    name: "Static analysis"
    runs-on: ubuntu-latest

    steps:
      - uses: actions/checkout@v3
      - uses: actions/setup-node@v3
        with: {node-version: "${{ env.NODE_VERSION }}"}
      - run: npm install
      - run: npm run lint

  lint_spec:
    name: "Lint spec files"
    runs-on: ubuntu-latest

    steps:
      - uses: actions/checkout@v3
      - uses: actions/setup-node@v3
        with: {node-version: "${{ env.NODE_VERSION }}"}
      - run: npm install
      - run: npm run lint-spec

  dart_sass_language:
    name: "Language | Dart Sass | Dart ${{ matrix.dart_channel }}"
    runs-on: ubuntu-latest
    if: "github.event_name != 'pull_request' || !contains(github.event.pull_request.body, 'skip dart-sass')"

    strategy:
      matrix:
        dart_channel: [stable, dev]

    steps:
      - uses: actions/checkout@v3
      - uses: actions/setup-node@v3
        with: {node-version: "${{ env.NODE_VERSION }}"}
      - run: npm install

<<<<<<< HEAD
      - name: Dart Sass | Checkout
        uses: sass/clone-linked-repo@v1
        with: {repo: sass/dart-sass, path: dart-sass}
      - name: Dart Sass | Install
        run: |
          dart pub get
          dart run grinder protobuf
        working-directory: dart-sass
=======
      - uses: ./.github/util/dart-sass
        with:
          github-token: ${{ github.token }}
          dart-sdk: ${{ matrix.dart_channel }}
>>>>>>> 74e22a01

      - name: Run specs
        run: npm run sass-spec -- --dart dart-sass

  libsass:
    name: "Language | LibSass"
    runs-on: ubuntu-latest
    if: "github.event_name != 'pull_request' || !contains(github.event.pull_request.body, 'skip libsass')"

    steps:
      - uses: actions/checkout@v3
      - uses: actions/setup-node@v3
        with: {node-version: "${{ env.NODE_VERSION }}"}
      - run: npm install

      - name: Install SassC
        run: |
          export SASS_LIBSASS_PATH=$BUILD_DIR/../libsass
          export SASS_SASSC_PATH=$BUILD_DIR/../sassc
          git clone https://github.com/sass/libsass.git $SASS_LIBSASS_PATH
          (cd $SASS_LIBSASS_PATH; git checkout $GITISH)
          git clone https://github.com/sass/sassc.git $SASS_SASSC_PATH
          (cd $SASS_SASSC_PATH; git checkout $GITISH)
          make -C $SASS_SASSC_PATH
        env:
          BUILD_DIR: "${{ github.workspace }}"

      - name: Run specs
        run: npm run sass-spec -- --impl libsass -c ../sassc/bin/sassc

  # The versions should be kept up-to-date with the latest LTS Node releases.
  # They next need to be rotated October 2021. See
  # https://github.com/nodejs/Release.
  js_api_dart_sass:
    name: "JS API | Pure JS | Node ${{ matrix.node_version }} | ${{ matrix.os }}"
    runs-on: "${{ matrix.os }}"
    if: "github.event_name != 'pull_request' || !contains(github.event.pull_request.body, 'skip dart-sass')"

    strategy:
      fail-fast: false
      matrix:
        os: [ubuntu-latest, windows-latest, macos-latest]
        node_version: [18]
        # Only test LTS versions on Ubuntu
        include:
        - os: ubuntu-latest
          node_version: 14
        - os: ubuntu-latest
          node_version: 16

    steps:
      - uses: actions/checkout@v3
      - uses: actions/setup-node@v3
        with: {node-version: "${{ matrix.node_version }}"}
      - run: npm install

<<<<<<< HEAD
      - name: Dart Sass | Checkout
        uses: sass/clone-linked-repo@v1
        with: {repo: sass/dart-sass, path: dart-sass}
      - name: Dart Sass | Install
        run: |
          dart pub get
          dart pub run grinder protobuf pkg-npm-dev
          cd build/npm
          npm install
        working-directory: dart-sass

      - name: Check out Sass specification
        uses: sass/clone-linked-repo@v1
=======
      - uses: ./.github/util/dart-sass
>>>>>>> 74e22a01
        with:
          github-token: ${{ github.token }}

      - name: Dart Sass | Build
        run: dart run grinder pkg-npm-dev
        working-directory: dart-sass

      - name: Run specs
<<<<<<< HEAD
        run: npm run js-api-spec -- --sassPackage dart-sass/build/npm --sassSassRepo language
=======
        run: |
          npm run js-api-spec -- \
            --sassPackage dart-sass/build/npm \
            --sassSassRepo dart-sass/build/language
>>>>>>> 74e22a01

  js_api_dart_sass_browser:
    name: "JS API | Pure JS | Browser"
    runs-on: ubuntu-latest
    if: "github.event_name != 'pull_request' || !contains(github.event.pull_request.body, 'skip dart-sass')"

    steps:
      - uses: actions/checkout@v3
      - uses: browser-actions/setup-chrome@v1
      - run: npm install

      - uses: ./.github/util/dart-sass
        with:
          github-token: ${{ github.token }}

      - name: Dart Sass | Build
        run: dart run grinder pkg-npm-dev
        working-directory: dart-sass

      - name: Run specs
        run: |
          npm run js-api-spec -- \
            --browser \
            --sassPackage dart-sass/build/npm \
            --sassSassRepo dart-sass/build/language
        env: {CHROME_EXECUTABLE: chrome}

  # The versions should be kept up-to-date with the latest LTS Node releases.
  # They next need to be rotated October 2021. See
  # https://github.com/nodejs/Release.
  js_api_sass_embedded:
    name: "JS API | Embedded | Node ${{ matrix.node_version }} | ${{ matrix.os }}"
    runs-on: "${{ matrix.os }}"
    if: github.event_name != 'pull_request' || !contains(github.event.pull_request.body, 'skip sass-embedded')

    strategy:
      fail-fast: false
      matrix:
        os: [ubuntu-latest, windows-latest, macos-latest]
        node_version: [18]
        # Only test LTS versions on Ubuntu
        include:
        - os: ubuntu-latest
          node_version: 14
        - os: ubuntu-latest
          node_version: 16

    steps:
      - uses: actions/checkout@v3
      - uses: actions/setup-node@v3
        with: {node-version: "${{ matrix.node_version }}"}
      - run: npm install

<<<<<<< HEAD
      # Clone linked versions of Dart Sass Embedded and the Embedded Protocol so
      # that they match the current feature branch.
      - name: Dart Sass Embedded | Checkout
        uses: sass/clone-linked-repo@v1
        with: {repo: sass/dart-sass-embedded, path: dart-sass-embedded}
      - name: Embedded Protocol | Checkout
        uses: sass/clone-linked-repo@v1
        with: {repo: sass/embedded-protocol, path: embedded-protocol}

      - name: Node.js Embedded Host | Checkout
        uses: sass/clone-linked-repo@v1
        with: {repo: sass/embedded-host-node, path: embedded-host-node}
      - name: Node.js Embedded Host | Install
        run: |
          npm install
          npm run init -- \
            --compiler-path=../dart-sass-embedded \
            --protocol-path=../embedded-protocol
          npm run compile
        working-directory: embedded-host-node

      - name: Check out Sass specification
        uses: sass/clone-linked-repo@v1
=======
      - uses: ./.github/util/dart-sass
>>>>>>> 74e22a01
        with:
          github-token: ${{ github.token }}

      - name: Node.js Embedded Host | Checkout
        uses: sass/clone-linked-repo@v1
        with: {repo: sass/embedded-host-node, path: embedded-host-node}

      # Work around actions/checkout#197. We need this outside the main checkout
      # because otherwise its `node_modules` conflict with sass-spec's.
      - run: mv embedded-host-node ..

      - name: Node.js Embedded Host | Install
        run: |
          npm install
          npm run init -- \
            --compiler-path=../sass-spec/dart-sass \
            --language-path=../sass-spec/dart-sass/build/language
          npm run compile
        working-directory: ../embedded-host-node

      - name: Run specs
<<<<<<< HEAD
        run: npm run js-api-spec -- --sassPackage embedded-host-node --sassSassRepo language
=======
        run: |
          npm run js-api-spec -- \
            --sassPackage ../embedded-host-node \
            --sassSassRepo dart-sass/build/language
>>>>>>> 74e22a01
<|MERGE_RESOLUTION|>--- conflicted
+++ resolved
@@ -62,21 +62,10 @@
         with: {node-version: "${{ env.NODE_VERSION }}"}
       - run: npm install
 
-<<<<<<< HEAD
-      - name: Dart Sass | Checkout
-        uses: sass/clone-linked-repo@v1
-        with: {repo: sass/dart-sass, path: dart-sass}
-      - name: Dart Sass | Install
-        run: |
-          dart pub get
-          dart run grinder protobuf
-        working-directory: dart-sass
-=======
       - uses: ./.github/util/dart-sass
         with:
           github-token: ${{ github.token }}
           dart-sdk: ${{ matrix.dart_channel }}
->>>>>>> 74e22a01
 
       - name: Run specs
         run: npm run sass-spec -- --dart dart-sass
@@ -133,23 +122,7 @@
         with: {node-version: "${{ matrix.node_version }}"}
       - run: npm install
 
-<<<<<<< HEAD
-      - name: Dart Sass | Checkout
-        uses: sass/clone-linked-repo@v1
-        with: {repo: sass/dart-sass, path: dart-sass}
-      - name: Dart Sass | Install
-        run: |
-          dart pub get
-          dart pub run grinder protobuf pkg-npm-dev
-          cd build/npm
-          npm install
-        working-directory: dart-sass
-
-      - name: Check out Sass specification
-        uses: sass/clone-linked-repo@v1
-=======
-      - uses: ./.github/util/dart-sass
->>>>>>> 74e22a01
+      - uses: ./.github/util/dart-sass
         with:
           github-token: ${{ github.token }}
 
@@ -158,14 +131,10 @@
         working-directory: dart-sass
 
       - name: Run specs
-<<<<<<< HEAD
-        run: npm run js-api-spec -- --sassPackage dart-sass/build/npm --sassSassRepo language
-=======
         run: |
           npm run js-api-spec -- \
             --sassPackage dart-sass/build/npm \
             --sassSassRepo dart-sass/build/language
->>>>>>> 74e22a01
 
   js_api_dart_sass_browser:
     name: "JS API | Pure JS | Browser"
@@ -219,33 +188,7 @@
         with: {node-version: "${{ matrix.node_version }}"}
       - run: npm install
 
-<<<<<<< HEAD
-      # Clone linked versions of Dart Sass Embedded and the Embedded Protocol so
-      # that they match the current feature branch.
-      - name: Dart Sass Embedded | Checkout
-        uses: sass/clone-linked-repo@v1
-        with: {repo: sass/dart-sass-embedded, path: dart-sass-embedded}
-      - name: Embedded Protocol | Checkout
-        uses: sass/clone-linked-repo@v1
-        with: {repo: sass/embedded-protocol, path: embedded-protocol}
-
-      - name: Node.js Embedded Host | Checkout
-        uses: sass/clone-linked-repo@v1
-        with: {repo: sass/embedded-host-node, path: embedded-host-node}
-      - name: Node.js Embedded Host | Install
-        run: |
-          npm install
-          npm run init -- \
-            --compiler-path=../dart-sass-embedded \
-            --protocol-path=../embedded-protocol
-          npm run compile
-        working-directory: embedded-host-node
-
-      - name: Check out Sass specification
-        uses: sass/clone-linked-repo@v1
-=======
-      - uses: ./.github/util/dart-sass
->>>>>>> 74e22a01
+      - uses: ./.github/util/dart-sass
         with:
           github-token: ${{ github.token }}
 
@@ -267,11 +210,7 @@
         working-directory: ../embedded-host-node
 
       - name: Run specs
-<<<<<<< HEAD
-        run: npm run js-api-spec -- --sassPackage embedded-host-node --sassSassRepo language
-=======
         run: |
           npm run js-api-spec -- \
             --sassPackage ../embedded-host-node \
-            --sassSassRepo dart-sass/build/language
->>>>>>> 74e22a01
+            --sassSassRepo dart-sass/build/language