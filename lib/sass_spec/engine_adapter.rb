--- conflicted
+++ resolved
@@ -53,19 +53,12 @@
   end
 
 
-<<<<<<< HEAD
-  def compile(sass_filename, style, precision)
-    cmd = "#{File.absolute_path(@command)} --precision #{precision} -t #{style || "expanded"}"
-
+  def compile(sass_filename, precision)
+    cmd = "#{File.absolute_path(@command)} --precision #{precision} -t expanded"
     dirname, basename = File.split(sass_filename)
     result = Dir.chdir(dirname) do
       capture3_with_timeout("#{cmd} #{basename}", :binmode => true, :timeout => @timeout)
     end
-=======
-  def compile(sass_filename, precision)
-    cmd = "#{@command} --precision #{precision} -t expanded"
-    result = capture3_with_timeout("#{cmd} #{sass_filename}", :binmode => true, :timeout => @timeout)
->>>>>>> 145d6eaf
 
     if result[:timeout]
       ["", "Execution timed out after #{@timeout}s", -1]
@@ -125,15 +118,10 @@
     `dart #{@path}/bin/sass.dart --version`
   end
 
-<<<<<<< HEAD
-  def compile(sass_filename, style, precision)
+  def compile(sass_filename, precision)
     dirname, basename = File.split(sass_filename)
     @stdin.puts "!cd #{File.absolute_path(dirname)}"
-    @stdin.puts "--no-color --no-unicode --style #{style || 'expanded'} #{@args} #{basename}"
-=======
-  def compile(sass_filename, precision)
-    @stdin.puts "--no-color --no-unicode #{@args} #{sass_filename}"
->>>>>>> 145d6eaf
+    @stdin.puts "--no-color --no-unicode #{@args} #{basename}"
     [next_chunk(@stdout), next_chunk(@stderr), next_chunk(@stdout).to_i]
   end
 
