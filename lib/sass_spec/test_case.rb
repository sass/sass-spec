--- conflicted
+++ resolved
@@ -28,7 +28,7 @@
     @folder = File.expand_path(folder)
     @impl = impl
     @metadata = SassSpec::TestCaseMetadata.new(folder)
-<<<<<<< HEAD
+    @result = false
 
     input_files = Dir.glob(path("input.*"))
     if input_files.empty?
@@ -61,8 +61,6 @@
     else
       @expected_error = _expected_error_or_warning(error_path) if error_path
     end
-=======
-    @result = false
   end
 
   def result?
@@ -71,7 +69,6 @@
 
   def finalize(result)
     @result = result
->>>>>>> 2052ed60
   end
 
   def name
