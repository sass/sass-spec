<===> input.scss
p {
  color: rgb(255, 128, 0);
  color: red green blue;
  color: (red) (green) (blue);
  color: red + hux;
  color: unquote("red") + green;
  foo: rgb(200, 150%, 170%);
}
<===> output.css
p {
  color: rgb(255, 128, 0);
  color: red green blue;
  color: red green blue;
  color: redhux;
  color: redgreen;
<<<<<<< HEAD
  foo: hsl(13.1049250535, 189.0688259109%, 124.2156862745%);
}

<===> output-libsass.css
p {
  color: #ff8000;
  color: red green blue;
  color: red green blue;
  color: redhux;
  color: redgreen;
  foo: #c8ffff;
=======
  foo: rgb(200, 382.5, 433.5);
>>>>>>> 9f165a11
}<|MERGE_RESOLUTION|>--- conflicted
+++ resolved
@@ -14,19 +14,5 @@
   color: red green blue;
   color: redhux;
   color: redgreen;
-<<<<<<< HEAD
   foo: hsl(13.1049250535, 189.0688259109%, 124.2156862745%);
-}
-
-<===> output-libsass.css
-p {
-  color: #ff8000;
-  color: red green blue;
-  color: red green blue;
-  color: redhux;
-  color: redgreen;
-  foo: #c8ffff;
-=======
-  foo: rgb(200, 382.5, 433.5);
->>>>>>> 9f165a11
 }