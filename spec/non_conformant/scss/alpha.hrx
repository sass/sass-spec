<===> options.yml
:warning_todo:
  - libsass

<===> input.scss
$x: rgb(0, 255, 255);

div {
  color: rgb(255, $blue: 0, $green: 255);
  background: rgb(123, 45, 6);
//  flah: rgba(0, 0, 0, 1) + #111;
  grah: rgba(#f0e, $alpha: .5);
//  blah: rgba(1,2,3,.6);
  
  floo: $x;
//  bloo: rgba($x, 0.7);
  groo: $x;
  
  $x: rgb(123, 45, 6);
  
  hoo: red($x);
  moo: green($x);
  poo: blue($x);
  
//  goo: mix(rgba(255, 0, 0, 0.5), #00f);
  
  boo: invert(#123456);
}

<===> output.css
div {
  color: rgb(255, 255, 0);
  background: rgb(123, 45, 6);
  grah: rgba(255, 0, 238, 0.5);
  floo: rgb(0, 255, 255);
  groo: rgb(0, 255, 255);
  hoo: 123;
  moo: 45;
  poo: 6;
  boo: #edcba9;
<<<<<<< HEAD
}

<===> output-libsass.css
div {
  color: yellow;
  background: #7b2d06;
  grah: rgba(255, 0, 238, 0.5);
  floo: cyan;
  groo: cyan;
  hoo: 123;
  moo: 45;
  poo: 6;
  boo: #edcba9;
}

<===> warning
DEPRECATION WARNING: red() is deprecated. Suggestion:

color.channel($color, red)

More info: https://sass-lang.com/d/color-functions

   ,
16 |   hoo: red($x);
   |        ^^^^^^^
   '
    input.scss 16:8  root stylesheet

DEPRECATION WARNING: green() is deprecated. Suggestion:

color.channel($color, green)

More info: https://sass-lang.com/d/color-functions

   ,
17 |   moo: green($x);
   |        ^^^^^^^^^
   '
    input.scss 17:8  root stylesheet

DEPRECATION WARNING: blue() is deprecated. Suggestion:

color.channel($color, blue)

More info: https://sass-lang.com/d/color-functions

   ,
18 |   poo: blue($x);
   |        ^^^^^^^^
   '
    input.scss 18:8  root stylesheet
=======
}
>>>>>>> 7516e178
<|MERGE_RESOLUTION|>--- conflicted
+++ resolved
@@ -1,7 +1,3 @@
-<===> options.yml
-:warning_todo:
-  - libsass
-
 <===> input.scss
 $x: rgb(0, 255, 255);
 
@@ -34,20 +30,6 @@
   grah: rgba(255, 0, 238, 0.5);
   floo: rgb(0, 255, 255);
   groo: rgb(0, 255, 255);
-  hoo: 123;
-  moo: 45;
-  poo: 6;
-  boo: #edcba9;
-<<<<<<< HEAD
-}
-
-<===> output-libsass.css
-div {
-  color: yellow;
-  background: #7b2d06;
-  grah: rgba(255, 0, 238, 0.5);
-  floo: cyan;
-  groo: cyan;
   hoo: 123;
   moo: 45;
   poo: 6;
@@ -89,7 +71,4 @@
 18 |   poo: blue($x);
    |        ^^^^^^^^
    '
-    input.scss 18:8  root stylesheet
-=======
-}
->>>>>>> 7516e178
+    input.scss 18:8  root stylesheet