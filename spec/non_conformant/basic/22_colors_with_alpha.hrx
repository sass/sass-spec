<===> options.yml
:warning_todo:
  - libsass

<===> input.scss
$x: rgb(0, 255, 255);

div {
  color: rgb(255, $blue: 0, $green: 255);
  background: rgb(123, 45, 6);
  grah: rgba(#f0e, $alpha: .5);
  blah: rgba(1,2,3,.6);
  
  floo: $x;
  bloo: rgba($x, 0.7);
  groo: $x;
  
  $x: rgb(123, 45, 6);
  
  hoo: red($x);
  moo: green($x);
  poo: blue($x);
  
  goo: mix(rgba(255, 0, 0, 0.5), #00f);
  
  boo: invert(#123456);
}

<===> output.css
div {
  color: rgb(255, 255, 0);
  background: rgb(123, 45, 6);
  grah: rgba(255, 0, 238, 0.5);
  blah: rgba(1, 2, 3, 0.6);
  floo: rgb(0, 255, 255);
  bloo: rgba(0, 255, 255, 0.7);
  groo: rgb(0, 255, 255);
  hoo: 123;
  moo: 45;
  poo: 6;
  goo: rgba(64, 0, 191, 0.75);
  boo: #edcba9;
<<<<<<< HEAD
}

<===> output-libsass.css
div {
  color: yellow;
  background: #7b2d06;
  grah: rgba(255, 0, 238, 0.5);
  blah: rgba(1, 2, 3, 0.6);
  floo: cyan;
  bloo: rgba(0, 255, 255, 0.7);
  groo: cyan;
  hoo: 123;
  moo: 45;
  poo: 6;
  goo: rgba(64, 0, 191, 0.75);
  boo: #edcba9;
}

<===> warning
DEPRECATION WARNING: red() is deprecated. Suggestion:

color.channel($color, red)

More info: https://sass-lang.com/d/color-functions

   ,
15 |   hoo: red($x);
   |        ^^^^^^^
   '
    input.scss 15:8  root stylesheet

DEPRECATION WARNING: green() is deprecated. Suggestion:

color.channel($color, green)

More info: https://sass-lang.com/d/color-functions

   ,
16 |   moo: green($x);
   |        ^^^^^^^^^
   '
    input.scss 16:8  root stylesheet

DEPRECATION WARNING: blue() is deprecated. Suggestion:

color.channel($color, blue)

More info: https://sass-lang.com/d/color-functions

   ,
17 |   poo: blue($x);
   |        ^^^^^^^^
   '
    input.scss 17:8  root stylesheet
=======
}
>>>>>>> 7516e178
<|MERGE_RESOLUTION|>--- conflicted
+++ resolved
@@ -1,7 +1,3 @@
-<===> options.yml
-:warning_todo:
-  - libsass
-
 <===> input.scss
 $x: rgb(0, 255, 255);
 
@@ -35,23 +31,6 @@
   floo: rgb(0, 255, 255);
   bloo: rgba(0, 255, 255, 0.7);
   groo: rgb(0, 255, 255);
-  hoo: 123;
-  moo: 45;
-  poo: 6;
-  goo: rgba(64, 0, 191, 0.75);
-  boo: #edcba9;
-<<<<<<< HEAD
-}
-
-<===> output-libsass.css
-div {
-  color: yellow;
-  background: #7b2d06;
-  grah: rgba(255, 0, 238, 0.5);
-  blah: rgba(1, 2, 3, 0.6);
-  floo: cyan;
-  bloo: rgba(0, 255, 255, 0.7);
-  groo: cyan;
   hoo: 123;
   moo: 45;
   poo: 6;
@@ -94,7 +73,4 @@
 17 |   poo: blue($x);
    |        ^^^^^^^^
    '
-    input.scss 17:8  root stylesheet
-=======
-}
->>>>>>> 7516e178
+    input.scss 17:8  root stylesheet