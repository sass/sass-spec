<<<<<<< HEAD
.productportal-link:hover, .productportal-link:focus {
  opacity: .8;
}
@supports (filter: brightness(120%)) {
  .productportal-link:hover, .productportal-link:focus {
    filter: brightness(120%);
  }
}
=======
.productportal-link:hover,
.productportal-link:focus {
  opacity: .8; }

  @supports (filter: brightness(120%)) {
    .productportal-link:hover,
    .productportal-link:focus {
      filter: brightness(120%); } }
>>>>>>> 04d097b6
<|MERGE_RESOLUTION|>--- conflicted
+++ resolved
@@ -1,13 +1,3 @@
-<<<<<<< HEAD
-.productportal-link:hover, .productportal-link:focus {
-  opacity: .8;
-}
-@supports (filter: brightness(120%)) {
-  .productportal-link:hover, .productportal-link:focus {
-    filter: brightness(120%);
-  }
-}
-=======
 .productportal-link:hover,
 .productportal-link:focus {
   opacity: .8; }
@@ -15,5 +5,4 @@
   @supports (filter: brightness(120%)) {
     .productportal-link:hover,
     .productportal-link:focus {
-      filter: brightness(120%); } }
->>>>>>> 04d097b6
+      filter: brightness(120%); } }