--- conflicted
+++ resolved
@@ -20,8 +20,7 @@
 5 |   bar: meta.call($name, $args...);
   |        ^^^^^^^^^^^^^^^^^^^^^^^^^^
   '
-<<<<<<< HEAD
-    input.scss 4:8  root stylesheet
+    input.scss 5:8  root stylesheet
 
 DEPRECATION WARNING: lighten() is deprecated. Suggestions:
 
@@ -31,10 +30,7 @@
 More info: https://sass-lang.com/d/color-functions
 
   ,
-4 |   bar: call($name, $args...);
-  |        ^^^^^^^^^^^^^^^^^^^^^
+5 |   bar: meta.call($name, $args...);
+  |        ^^^^^^^^^^^^^^^^^^^^^^^^^^
   '
-    input.scss 4:8  root stylesheet
-=======
-    input.scss 5:8  root stylesheet
->>>>>>> 24437eb4
+    input.scss 5:8  root stylesheet