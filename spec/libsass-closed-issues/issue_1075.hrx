--- conflicted
+++ resolved
@@ -19,7 +19,6 @@
 4 |   bar: call($name, $args...);
   |        ^^^^^^^^^^^^^^^^^^^^^
   '
-<<<<<<< HEAD
     input.scss 4:8  root stylesheet
 
 DEPRECATION WARNING: lighten() is deprecated. Suggestions:
@@ -33,11 +32,4 @@
 4 |   bar: call($name, $args...);
   |        ^^^^^^^^^^^^^^^^^^^^^
   '
-    input.scss 4:8  root stylesheet
-
-<===> warning-libsass
-DEPRECATION WARNING: Passing a string to call() is deprecated and will be illegal
-in Sass 4.0. Use call(function-reference(lighten)) instead.
-=======
-    input.scss 4:8  root stylesheet
->>>>>>> 7516e178
+    input.scss 4:8  root stylesheet