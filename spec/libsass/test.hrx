<===> options.yml
:ignore_for:
  - libsass

<===> input.scss
$x: 3;

div {
	noo: not $x;
	poo: not 3;
	doo: not($x);
	goo: not(3);
	zoo: not 1 + 2;

	roo: not not not $x;
	hoo: not not not 3;
}

@mixin foo($x-1, $x-2) {
  goo: $x-1;
  poo: $x-2;
}
$hux: "blah.css";
span {
  a: rgba(100, 20, 0, 1);
  b: rgba(#abc, 1);
  c: compact(hello, my, false, name, is, false, aaron, false, false);
  d: join(1 2 3, 4 5 6, comma);
  e: join(a b c, d e f);
  f: change-color(#102030, $blue: 5);
  g: change-color(#102030, $red: 120, $blue: 5);
  h: hsl(25, 100%, 80%);
  h: change-color(#ffc499, $alpha: 0.8, $lightness: 40%);
  h: change-color(hsl(25, 100%, 80%), $alpha: 0.8, $lightness: 40%);
  i: hsla(25, 100%, 40%, 0.8);
  foo: url("http://blah/flah/grah");
  foo: url(http://foo/bar/buzz.css);
  foo: url(hey#{1+3}ho.css);
  foo: url($hux);
  bug: compact(false 1 2 false 3 4 5 false);
  pug: compact(false, 1, 2, false, 3, 4, 5, false);
  mug: compact((flug, false, blug, false, krug, false));
}

@mixin bg($file) {
  background: url($file) no-repeat;
}

div {
  flug: url(bug.mug);
  krug: nth(1 2 3, 2px);
  blug: nth(a b c d, 3);
  flig: comparable(34, 22px) comparable(1%, 3) comparable(2, 1) comparable(4cm, 1in);
  flug: comparable(1px, 2.3in) comparable(1%, 2pt);
  flib: comparable(3ex, 2px) comparable(3em, 2cm);
  glib: not(fudge) not(false) not(0) not(red);
  trib: if(red, yellow, not taken);
  trub: if(not(fudge), not taken, here we are);
}

$width: 10px;
$height: 10px;
@media (-webkit-min-device-pixel-ratio: 2), (-moz-min-device-pixel-ratio: 2) {
  div {
    background-image: url(fudge);
    -webkit-background-size: $width $height;
  }
}

span {
  @media foo {
    div {
      blah: blah;
    }
    @media bar {
      p {
        blah: bloo;
      }
    }
  }
}

gudge {
  fudge: 20 + "%";
  mudge: 1 + blang;
}

h1:lang(en) {
  foo: bar;
}
<===> output.css
div {
  noo: false;
  poo: false;
  doo: false;
  goo: false;
  zoo: false2;
  roo: false;
  hoo: false;
}

span {
  a: rgb(100, 20, 0);
  b: #aabbcc;
  c: compact(hello, my, false, name, is, false, aaron, false, false);
  d: 1, 2, 3, 4, 5, 6;
  e: a b c d e f;
  f: #102005;
  g: #782005;
  h: hsl(25, 100%, 80%);
  h: rgba(204, 86, 0, 0.8);
<<<<<<< HEAD
  h: hsla(25deg, 100%, 40%, 0.8);
  i: hsla(25deg, 100%, 40%, 0.8);
=======
  h: rgba(204, 85, 0, 0.8);
  i: hsla(25, 100%, 40%, 0.8);
>>>>>>> 08eb143c
  foo: url("http://blah/flah/grah");
  foo: url(http://foo/bar/buzz.css);
  foo: url(hey4ho.css);
  foo: url("blah.css");
  bug: compact(false 1 2 false 3 4 5 false);
  pug: compact(false, 1, 2, false, 3, 4, 5, false);
  mug: compact(flug, false, blug, false, krug, false);
}

div {
  flug: url(bug.mug);
  krug: 2;
  blug: c;
  flig: true true true true;
  flug: true false;
  flib: false false;
  glib: false true false false;
  trib: yellow;
  trub: here we are;
}

@media (-webkit-min-device-pixel-ratio: 2), (-moz-min-device-pixel-ratio: 2) {
  div {
    background-image: url(fudge);
    -webkit-background-size: 10px 10px;
  }
}
@media foo {
  span div {
    blah: blah;
  }
}

gudge {
  fudge: "20%";
  mudge: 1blang;
}

h1:lang(en) {
  foo: bar;
}

<===> output-libsass.css
div {
  noo: false;
  poo: not 3;
  doo: false;
  goo: false;
  zoo: false2;
  roo: false;
  hoo: not not not 3;
}

span {
  a: #641400;
  b: #aabbcc;
  c: compact(hello, my, false, name, is, false, aaron, false, false);
  d: 1, 2, 3, 4, 5, 6;
  e: a b c d e f;
  f: #102005;
  g: #782005;
  h: #ffc499;
  h: rgba(204, 86, 0, 0.8);
  h: rgba(204, 85, 0, 0.8);
  i: rgba(204, 85, 0, 0.8);
  foo: url("http://blah/flah/grah");
  foo: url(http://foo/bar/buzz.css);
  foo: url(hey4ho.css);
  foo: url("blah.css");
  bug: compact(false 1 2 false 3 4 5 false);
  pug: compact(false, 1, 2, false, 3, 4, 5, false);
  mug: compact(flug, false, blug, false, krug, false);
}

div {
  flug: url(bug.mug);
  krug: 2;
  blug: c;
  flig: true true true true;
  flug: true false;
  flib: false false;
  glib: false true false false;
  trib: yellow;
  trub: here we are;
}

@media (-webkit-min-device-pixel-ratio: 2), (-moz-min-device-pixel-ratio: 2) {
  div {
    background-image: url(fudge);
    -webkit-background-size: 10px 10px;
  }
}
@media foo {
  span div {
    blah: blah;
  }
}

gudge {
  fudge: "20%";
  mudge: 1blang;
}

h1:lang(en) {
  foo: bar;
}

<===> warning
DEPRECATION WARNING: $n: Passing a number with unit px is deprecated.

To preserve current behavior: calc($n / 1px)

More info: https://sass-lang.com/d/function-units

   ,
46 |   krug: nth(1 2 3, 2px);
   |         ^^^^^^^^^^^^^^^
   '
    input.scss 46:9  root stylesheet<|MERGE_RESOLUTION|>--- conflicted
+++ resolved
@@ -109,13 +109,8 @@
   g: #782005;
   h: hsl(25, 100%, 80%);
   h: rgba(204, 86, 0, 0.8);
-<<<<<<< HEAD
-  h: hsla(25deg, 100%, 40%, 0.8);
-  i: hsla(25deg, 100%, 40%, 0.8);
-=======
-  h: rgba(204, 85, 0, 0.8);
+  h: hsla(25, 100%, 40%, 0.8);
   i: hsla(25, 100%, 40%, 0.8);
->>>>>>> 08eb143c
   foo: url("http://blah/flah/grah");
   foo: url(http://foo/bar/buzz.css);
   foo: url(hey4ho.css);
